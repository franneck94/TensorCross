--- conflicted
+++ resolved
@@ -1,9 +1,4 @@
 import logging
-<<<<<<< HEAD
-import os
-
-=======
->>>>>>> 9cb48fb7
 from abc import ABCMeta
 from abc import abstractmethod
 from typing import Any
@@ -16,9 +11,6 @@
 import tensorflow as tf
 from sklearn.model_selection import ParameterGrid
 from sklearn.model_selection import ParameterSampler
-
-logger = tf.get_logger()
-
 
 logger = tf.get_logger()
 
@@ -69,8 +61,7 @@
             kwargs (Any): Keyword arguments for the fit method of the
                 tf.keras.models.Model or tf.keras.models.Sequential model.
         """
-<<<<<<< HEAD
-
+        
         tensorboard_callback = None
         tensorboard_log_dir = ""
 
@@ -83,8 +74,6 @@
         if tensorboard_callback:
             tensorboard_log_dir = tensorboard_callback.log_dir
 
-=======
->>>>>>> 9cb48fb7
         tf_log_level = logger.level
         logger.setLevel(logging.ERROR)  # Issue 30: Ignore warnings for training
 
